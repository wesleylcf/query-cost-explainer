--- conflicted
+++ resolved
@@ -1,9 +1,5 @@
 from PyQt5 import uic
-<<<<<<< HEAD
-from PyQt5.QtCore import QTime
-=======
-from PyQt5.QtCore import pyqtSignal
->>>>>>> 6d0f377f
+from PyQt5.QtCore import QTime, pyqtSignal
 from PyQt5.QtWidgets import *
 from PyQt5.QtGui import QStandardItemModel, QStandardItem
 import logging
@@ -13,7 +9,7 @@
     error_text_signal = pyqtSignal(str)
     def __init__(self):
         super(UI, self).__init__()
-<<<<<<< HEAD
+        
         uic.loadUi("login.ui", self)
         # self.gridLayout.setRowStretch(0, 1)  # First row takes 1/3 of the height
         # self.gridLayout.setRowStretch(1, 2)  # Second row takes 2/3 of the height
@@ -38,11 +34,17 @@
         self.status_box = self.findChild(QGroupBox, "statusBox")
         self.status_text = self.findChild(QLabel, "statusLabel")
         self.status_text.setText("Disconnected")
-
+         
+        self.error_text = self.findChild(QLabel, "error")
+        self.error_text.setStyleSheet("color: red")
+        self.error_text.setWordWrap(True)
+        
         # Button Actions
         self.connect_btn.clicked.connect(self.connect_database)
         self.clear_btn.clicked.connect(self.clear)
         self.tree_view.clicked.connect(self.on_tree_item_clicked)
+        self.error_text_signal.connect(self.error_text.setText)
+
 
     def connect_database(self):
         name = self.name_input.text()
@@ -62,35 +64,11 @@
     def clear(self):
         self.query_input.setPlainText("")
         self.cost_view.setText("")
-        
-=======
-        uic.loadUi("form.ui", self)
-        self.gridLayout.setRowStretch(0, 1)  # First row takes 1/3 of the height
-        self.gridLayout.setRowStretch(1, 2)  # Second row takes 2/3 of the height
-
-        self.input_sql = self.findChild(QTextEdit, "inputText")
-        self.label_qep = self.findChild(QTextBrowser, "textBrowser")
-        self.btn_analyse = self.findChild(QPushButton, "estimateBtn")
-        self.btn_clear = self.findChild(QPushButton, "clearBtn")
-        self.error_text = self.findChild(QLabel, "error")
-        self.error_text.setStyleSheet("color: red")
-        self.error_text.setWordWrap(True)
-
-        self.tree_view = self.findChild(QTreeView, "treeView")
-
-        
-        self.btn_clear.clicked.connect(self.clear)
-        self.tree_view.clicked.connect(self.on_tree_item_clicked)
-        self.error_text_signal.connect(self.error_text.setText)
-
->>>>>>> 6d0f377f
     def readInput(self):
         return self.query_input.toPlainText()
     
     def setInput(self, text):
-<<<<<<< HEAD
         self.query_input.setPlainText(text)
-=======
         self.input_sql.setPlainText(text)
 
     def clear(self):
@@ -100,7 +78,6 @@
 
     def onQueryChange(self, callback):
         self.input_sql.textChanged.connect(callback)
->>>>>>> 6d0f377f
     
     # callback setter
     def setOnAnalyseClicked(self, callback):
